--- conflicted
+++ resolved
@@ -40,7 +40,6 @@
     )
 
 
-<<<<<<< HEAD
 @pytest.mark.parametrize("window", [0.3, 0.5, 0.7])
 def test_smooth_when_window_is_float(window: float) -> None:
     x = list(range(100))
@@ -59,9 +58,7 @@
         utils.smooth(x, window)
 
 
-=======
 @pytest.mark.skip("deprecated on version 0.5.0")
->>>>>>> c260c352
 @pytest.mark.parametrize("mu", [-0.5, 0.1, 0.5])
 @pytest.mark.parametrize("y_max", [1.0, 3.0, 5.0])
 def test_find_peak(mu: float, y_max: float) -> None:
